--- conflicted
+++ resolved
@@ -101,6 +101,10 @@
     #pragma message("ARDUINO_TTGO_LoRa32_V1 defined; using on-board transceiver")
     #define USE_SX1276
 
+#elif defined(PYCOM_LOPY)
+    #pragma message("PYCOM_LOPY defined")
+    #define USE_SX1272
+
 #elif defined(ARDUINO_TTGO_LoRa32_V2)
     #pragma message("ARDUINO_TTGO_LoRa32_V2 defined; using on-board transceiver")
     #pragma message("LoRa DIO1 must be wired to GPIO33 manually!")
@@ -117,18 +121,11 @@
 #elif defined(ARDUINO_ADAFRUIT_FEATHER_ESP32S2)
     #pragma message("ARDUINO_ADAFRUIT_FEATHER_ESP32S2 defined; assuming RFM95W FeatherWing will be used")
     #define USE_SX1276
-<<<<<<< HEAD
-    
-#elif defined(PYCOM_LOPY)
-    #pragma message("PYCOM_LOPY defined")
-    #define USE_SX1272
-=======
 
 #elif defined(ARDUINO_FEATHER_ESP32)
     #pragma message("ARDUINO_FEATHER_ESP32 defined; assuming RFM95W FeatherWing will be used")
     #define USE_SX1276
     #pragma message("Required wiring: A to RST, B to DIO1, D to DIO0, E to CS")
->>>>>>> 8e3dd20d
 
 #elif defined(ARDUINO_ESP32_DEV)
     #pragma message("Generic ESP32; assuming this is the LoRaWAN_Node board (DFRobot Firebeetle32 + Adafruit RFM95W LoRa Radio)")
@@ -142,13 +139,6 @@
 // --- Radio Transceiver ---
 // ------------------------------------------------------------------------------------------------
 // Select type of receiver module (if not yet defined based on the assumptions above)
-<<<<<<< HEAD
-=======
-#if ( !defined(USE_CC1101) && !defined(USE_SX1276) )
-    #define USE_CC1101
-    //#define USE_SX1276
-#endif
->>>>>>> 8e3dd20d
 
 
 // ------------------------------------------------------------------------------------------------
@@ -329,7 +319,6 @@
     // RFM95W/SX127x - GPIOxx / CC1101 - RADIOLIB_NC
     #define PIN_RECEIVER_RST  9
 
-<<<<<<< HEAD
 #elif defined(PYCOM_LOPY)
     // Generic pinning for ESP32 development boards
     #define PIN_RECEIVER_CS 17
@@ -343,7 +332,6 @@
     // RFM95W/SX127x - GPIOxx / CC1101 - RADIOLIB_NC
     #define PIN_RECEIVER_RST 18
 
-=======
 #elif defined(ARDUINO_FEATHER_ESP32)
     // Use pinning for Adafruit Feather ESP32 with RFM95W "FeatherWing" ADA3232
     #define PIN_RECEIVER_CS   14
@@ -356,7 +344,6 @@
 
     // RFM95W/SX127x - GPIOxx / CC1101 - RADIOLIB_NC
     #define PIN_RECEIVER_RST  27
->>>>>>> 8e3dd20d
 
 #elif defined(ESP32)
     // Generic pinning for ESP32 development boards
